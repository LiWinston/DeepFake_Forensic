--- conflicted
+++ resolved
@@ -104,17 +104,10 @@
       });
       
       if (result.files.length === 0) {
-<<<<<<< HEAD
-        message.info('No files found. Please upload files first.');
-      }
-    } catch (error) {
-      message.error('Failed to load files list');
-=======
         message.info('No file data available, please upload files first');
       }
     } catch (error) {
       message.error('Failed to load file list');
->>>>>>> 9fc3eda2
       console.error('Failed to load files:', error);
       setFiles([]);
       setPagination({ current: page, pageSize: size, total: 0 });
@@ -132,11 +125,7 @@
         // Refresh the current page
         await loadFiles(pagination.current, pagination.pageSize);
       } else {
-<<<<<<< HEAD
-        message.warning('Delete functionality not yet implemented');
-=======
         message.warning('Delete function not implemented yet');
->>>>>>> 9fc3eda2
       }
     } catch (error) {
       message.error('Failed to delete file');
@@ -147,11 +136,7 @@
   }, [loadFiles, pagination.current, pagination.pageSize]);
 
   const refreshFiles = useCallback(() => {
-<<<<<<< HEAD
-    console.log('Refreshing files list...');
-=======
     console.log('Refreshing file list...');
->>>>>>> 9fc3eda2
     loadFiles(pagination.current, pagination.pageSize);
   }, [loadFiles, pagination.current, pagination.pageSize]);
 
@@ -176,11 +161,7 @@
     try {
       const result = await metadataService.startAnalysis(fileMd5);
       if (result.success) {
-<<<<<<< HEAD
-        message.success(result.message || 'Analysis started successfully');
-=======
         message.success(result.message || 'Analysis started');
->>>>>>> 9fc3eda2
         setAnalysisStatus(prev => ({ ...prev, [fileMd5]: 'PROCESSING' }));
         return true;
       } else {
@@ -228,17 +209,10 @@
     setLoading(true);
     try {
       if (fileMd5) {
-<<<<<<< HEAD
-        // First get status
-        const status = await getAnalysisStatus(fileMd5);
-        
-        // If there are completed analysis results, get detailed content
-=======
         // Get status first
         const status = await getAnalysisStatus(fileMd5);
         
         // If there's a completed analysis result, get detailed content
->>>>>>> 9fc3eda2
         if (status.hasAnalysis && status.status === 'SUCCESS') {
           const result = await metadataService.getAnalysis(fileMd5);
           setAnalyses([result]);
